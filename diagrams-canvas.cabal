Name:                diagrams-canvas
Version:             0.2
Synopsis:            HTML5 canvas backend for diagrams drawing EDSL
Description:         This package provides a modular backend for rendering
                     diagrams created with the diagrams EDSL using an
                     HTML5 canvas.
Homepage:            http://projects.haskell.org/diagrams/
License:             BSD3
License-file:        LICENSE
Author:              Ryan Yates
Maintainer:          byorgey@cis.upenn.edu
Stability:           Experimental
Category:            Graphics
Build-type:          Simple
Cabal-version:       >=1.8
Source-repository head
  type:     git
  location: https://github.com/ku-fpg/diagrams-canvas.git

Library
  Exposed-modules:     Diagrams.Backend.Canvas
                       Diagrams.Backend.Canvas.CmdLine
                       Graphics.Rendering.Canvas
  Hs-source-dirs:      src
<<<<<<< HEAD
  Build-depends:       base >= 4.3 && < 4.7,
=======
  Build-depends:       base >= 4.6 && < 4.8,
>>>>>>> b3eef8a4
                       mtl >= 2.0 && < 3.0,
                       vector-space >= 0.7 && < 0.9,
                       NumInstances >= 1.0 && < 1.1,
                       diagrams-core >= 0.6 && < 1.3,
                       diagrams-lib >= 0.6 && < 1.3,
                       cmdargs >= 0.6 && < 0.11,
                       blank-canvas >= 0.2.1 && < 0.5,
                       lens >= 3.8 && < 4.3,
                       containers >= 0.3 && < 0.6,
                       text >= 1.0 && < 1.2<|MERGE_RESOLUTION|>--- conflicted
+++ resolved
@@ -22,11 +22,7 @@
                        Diagrams.Backend.Canvas.CmdLine
                        Graphics.Rendering.Canvas
   Hs-source-dirs:      src
-<<<<<<< HEAD
-  Build-depends:       base >= 4.3 && < 4.7,
-=======
   Build-depends:       base >= 4.6 && < 4.8,
->>>>>>> b3eef8a4
                        mtl >= 2.0 && < 3.0,
                        vector-space >= 0.7 && < 0.9,
                        NumInstances >= 1.0 && < 1.1,
