{-# LANGUAGE TypeFamilies
           , MultiParamTypeClasses
           , FlexibleInstances
           , FlexibleContexts
           , GADTs
           , TypeSynonymInstances
           , DeriveDataTypeable
           , ViewPatterns
           , InstanceSigs
           , ScopedTypeVariables
  #-}
{-|
  The Canvas backend.
-}
module Diagrams.Backend.Canvas

  ( Canvas(..) -- rendering token

  , Options(..) -- for rendering options specific to Canvas
  ) where

import           Data.Tree
import           Control.Monad (when)
import qualified Data.Foldable as F
import           Data.Maybe (catMaybes)
import           Data.Typeable
import           Control.Lens                 hiding (transform, ( # ))
import           Control.Monad.State
import           Data.Typeable
import           GHC.Generics                 (Generic)

import           Diagrams.Prelude
import           Diagrams.TwoD.Adjust (adjustDia2D)
import           Diagrams.TwoD.Attributes     (splitTextureFills)
import           Diagrams.TwoD.Types          (R2(..))
import qualified Graphics.Blank as BC
import qualified Graphics.Rendering.Canvas as C
import           Diagrams.Core.Compile
import           Diagrams.Core.Types          (Annotation (..))
import           Diagrams.TwoD.Size           (sizePair)
import           Diagrams.TwoD.Text


-- | This data declaration is simply used as a token to distinguish this rendering engine.
data Canvas = Canvas
    deriving Typeable

instance Monoid (Render Canvas R2) where
  mempty  = C $ return ()
  (C c1) `mappend` (C c2) = C (c1 >> c2)

instance Backend Canvas R2 where
  data Render  Canvas R2 = C (C.Render ())
  type Result  Canvas R2 = BC.Canvas ()
  data Options Canvas R2 = CanvasOptions
          { _canvasSize   :: SizeSpec2D   -- ^ the requested size
          }

  renderRTree :: Canvas -> Options Canvas R2 -> RTree Canvas R2 Annotation -> Result Canvas R2
  renderRTree _ opts rt = evalState canvasOutput initialCanvasRenderState
    where
      canvasOutput :: State CanvasRenderState (BC.Canvas ())
      canvasOutput = do
        let C r = toRender rt
            (w,h) = sizePair (opts^.size)
                    -- This is where you can mess with the size
        return $ C.doRender $ r
  adjustDia c opts d = adjustDia2D size c opts (d # reflectY)

runC :: Render Canvas R2 -> C.Render ()
runC (C r) = r

toRender :: RTree Canvas R2 Annotation -> Render Canvas R2
toRender = fromRTree
  . Node (RStyle (mempty # recommendFillColor (transparent :: AlphaColour Double)))
  . (:[])
  . splitTextureFills
    where
      fromRTree (Node (RPrim p) _) = render Canvas p
      fromRTree (Node (RStyle sty) rs) = C $ do
        C.save
        runC $ F.foldMap fromRTree rs
        canvasStyle sty
        C.stroke
        C.fill
        C.restore
      fromRTree (Node _ rs) = F.foldMap fromRTree rs

data CanvasRenderState = CanvasRenderState

initialCanvasRenderState :: CanvasRenderState
initialCanvasRenderState = CanvasRenderState

getSize :: Options Canvas R2 -> SizeSpec2D
getSize (CanvasOptions {_canvasSize = s}) = s

setSize :: Options Canvas R2 -> SizeSpec2D -> Options Canvas R2
setSize o s = o {_canvasSize = s}

size :: Lens' (Options Canvas R2) SizeSpec2D
size = lens getSize setSize

renderC :: (Renderable a Canvas, V a ~ R2) => a -> C.Render ()
renderC a = case (render Canvas a) of C r -> r

canvasStyle :: Style v -> C.Render ()
canvasStyle s = sequence_
              . catMaybes $ [ handle lWidth
                            , handle lJoin
                            , handle lCap
                            , handle lColor
                            , handle fColor
                            , handle opacity_
                            ]
  where handle :: (AttributeClass a) => (a -> C.Render ()) -> Maybe (C.Render ())
        handle f = f `fmap` getAttr s
        lWidth = C.lineWidth . fromOutput .  getLineWidth
        lCap = C.lineCap . getLineCap
        lJoin = C.lineJoin . getLineJoin
        lColor = C.strokeColor . getLineTexture
        fColor = C.fillColor . getFillTexture
        opacity_ = C.globalAlpha . getOpacity

canvasTransf :: Transformation R2 -> C.Render ()
canvasTransf t = C.transform a1 a2 b1 b2 c1 c2
  where (unr2 -> (a1,a2)) = apply t unitX
        (unr2 -> (b1,b2)) = apply t unitY
        (unr2 -> (c1,c2)) = transl t

instance Renderable (Segment Closed R2) Canvas where
  render _ (Linear (OffsetClosed (R2 x y))) = C $ C.relLineTo x y
  render _ (Cubic (R2 x1 y1)
                  (R2 x2 y2)
                  (OffsetClosed (R2 x3 y3)))
    = C $ C.relCurveTo x1 y1 x2 y2 x3 y3

instance Renderable (Trail R2) Canvas where
<<<<<<< HEAD
  render _ (Trail segs c) = C $ do
    mapM_ renderC segs
    when c $ C.closePath
-}


instance Renderable (Path R2) Canvas where
  render :: Canvas -> Path R2 -> Render Canvas (V (Path R2))
  render _  = C . C.renderPath 


{-
-- newtype Path R2 = Path [Located (Trail R2)]
-- Located (Trail R2)
-- Located a = Loc { loc :: Point (V a), unLoc a:: a }
--  viewLoc :: Located a -> (Point (V a), a)
=======
  render _ = withTrail renderLine renderLoop
    where
      renderLine ln = C $ do
        mapM_ renderC (lineSegments ln)
      renderLoop lp = C $ do
        case loopSegments lp of
          (segs, Linear _) -> mapM_ renderC segs
          _ -> mapM_ renderC (lineSegments . cutLoop $ lp)
        C.closePath
>>>>>>> b3eef8a4

instance Renderable (Path R2) Canvas where
  render _ (Path trs) = C $ C.newPath >> F.mapM_ renderTrail trs
    where renderTrail (viewLoc -> (unp2 -> p, tr)) = do
            uncurry C.moveTo p
            renderC tr<|MERGE_RESOLUTION|>--- conflicted
+++ resolved
@@ -135,24 +135,6 @@
     = C $ C.relCurveTo x1 y1 x2 y2 x3 y3
 
 instance Renderable (Trail R2) Canvas where
-<<<<<<< HEAD
-  render _ (Trail segs c) = C $ do
-    mapM_ renderC segs
-    when c $ C.closePath
--}
-
-
-instance Renderable (Path R2) Canvas where
-  render :: Canvas -> Path R2 -> Render Canvas (V (Path R2))
-  render _  = C . C.renderPath 
-
-
-{-
--- newtype Path R2 = Path [Located (Trail R2)]
--- Located (Trail R2)
--- Located a = Loc { loc :: Point (V a), unLoc a:: a }
---  viewLoc :: Located a -> (Point (V a), a)
-=======
   render _ = withTrail renderLine renderLoop
     where
       renderLine ln = C $ do
@@ -162,7 +144,6 @@
           (segs, Linear _) -> mapM_ renderC segs
           _ -> mapM_ renderC (lineSegments . cutLoop $ lp)
         C.closePath
->>>>>>> b3eef8a4
 
 instance Renderable (Path R2) Canvas where
   render _ (Path trs) = C $ C.newPath >> F.mapM_ renderTrail trs
