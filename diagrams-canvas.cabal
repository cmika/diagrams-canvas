--- conflicted
+++ resolved
@@ -25,12 +25,7 @@
   Hs-source-dirs:      src
   Build-depends:       base >= 4.6 && < 4.8,
                        mtl >= 2.0 && < 3.0,
-<<<<<<< HEAD
-                       NumInstances >= 1.0 && < 1.4,
-=======
-                       vector-space >= 0.7 && < 0.9,
                        NumInstances >= 1.0 && < 1.5,
->>>>>>> 4cee5498
                        diagrams-core >= 1.2 && < 1.3,
                        diagrams-lib >= 1.2 && < 1.3,
                        cmdargs >= 0.6 && < 0.11,
